import numpy as np
import os
os.environ.setdefault('PATH', '')
from collections import deque

import gym
from gym import spaces
import cv2
from copy import copy

cv2.ocl.setUseOpenCL(False)

class LimitStepsWrapper(gym.Wrapper):
    def __init__(self, env, limit=200):
        gym.RewardWrapper.__init__(self, env)
        
        self.limit = limit
        self.steps = 0
    def reset(self, **kwargs):
        self.steps = 0
        return self.env.reset(**kwargs)

    def step(self, action):
        observation, reward, done, info = self.env.step(action)
        if done and reward == 0:
            reward = -0.1
        return observation, reward, done, info

class InfoWrapper(gym.Wrapper):
    def __init__(self, env):
        gym.RewardWrapper.__init__(self, env)
        
        self.reward = 0
    def reset(self, **kwargs):
        self.reward = 0
        return self.env.reset(**kwargs)

    def step(self, action):
        observation, reward, done, info = self.env.step(action)
        self.reward += reward
        if done:
            info['scores'] = self.reward
        return observation, reward, done, info


class NoopResetEnv(gym.Wrapper):
    def __init__(self, env, noop_max=30):
        """Sample initial states by taking random number of no-ops on reset.
        No-op is assumed to be action 0.
        """
        gym.Wrapper.__init__(self, env)
        self.noop_max = noop_max
        self.override_num_noops = None
        self.noop_action = 0
        assert env.unwrapped.get_action_meanings()[0] == 'NOOP'

    def reset(self, **kwargs):
        """ Do no-op action for a number of steps in [1, noop_max]."""
        self.env.reset(**kwargs)
        if self.override_num_noops is not None:
            noops = self.override_num_noops
        else:
            noops = self.unwrapped.np_random.randint(1, self.noop_max + 1) #pylint: disable=E1101
        assert noops > 0
        obs = None
        for _ in range(noops):
            obs, _, done, _ = self.env.step(self.noop_action)
            if done:
                obs = self.env.reset(**kwargs)
        return obs

    def step(self, ac):
        return self.env.step(ac)


class FireResetEnv(gym.Wrapper):
    def __init__(self, env):
        """Take action on reset for environments that are fixed until firing."""
        gym.Wrapper.__init__(self, env)
        assert env.unwrapped.get_action_meanings()[1] == 'FIRE'
        assert len(env.unwrapped.get_action_meanings()) >= 3

    def reset(self, **kwargs):
        self.env.reset(**kwargs)
        obs, _, done, _ = self.env.step(1)
        if done:
            self.env.reset(**kwargs)
        obs, _, done, _ = self.env.step(2)
        if done:
            self.env.reset(**kwargs)
        return obs

    def step(self, ac):
        return self.env.step(ac)


class EpisodicLifeEnv(gym.Wrapper):
    def __init__(self, env):
        """Make end-of-life == end-of-episode, but only reset on True game over.
        Done by DeepMind for the DQN and co. since it helps value estimation.
        """
        gym.Wrapper.__init__(self, env)
        self.lives = 0
        self.was_real_done  = True

    def step(self, action):
        obs, reward, done, info = self.env.step(action)
        self.was_real_done = done
        # check current lives, make loss of life terminal,
        # then update lives to handle bonus lives
        lives = self.env.unwrapped.ale.lives()
        if lives < self.lives and lives > 0:
            # for Qbert sometimes we stay in lives == 0 condition for a few frames
            # so it's important to keep lives > 0, so that we only reset once
            # the environment advertises done.
            done = True
        self.lives = lives
        return obs, reward, done, info

    def reset(self, **kwargs):
        """Reset only when lives are exhausted.
        This way all states are still reachable even though lives are episodic,
        and the learner need not know about any of this behind-the-scenes.
        """
        if self.was_real_done:
            obs = self.env.reset(**kwargs)
        else:
            # no-op step to advance from terminal/lost life state
            obs, _, _, _ = self.env.step(0)
        self.lives = self.env.unwrapped.ale.lives()
        return obs


class EpisodeStackedEnv(gym.Wrapper):
    def __init__(self, env):

        gym.Wrapper.__init__(self, env)
        self.max_stacked_steps = 1000
        self.current_steps=0

    def step(self, action):
        obs, reward, done, info = self.env.step(action)
        if reward == 0:
            self.current_steps += 1
        else:
            self.current_steps = 0
        if self.current_steps == self.max_stacked_steps:
            self.current_steps = 0
            print('max_stacked_steps!')
            done = True
            reward = -1
            obs = self.env.reset()
        return obs, reward, done, info


class MaxAndSkipEnv(gym.Wrapper):
    def __init__(self, env,skip=4, use_max = True):
        """Return only every `skip`-th frame"""
        gym.Wrapper.__init__(self, env)
        self.use_max = use_max 
        # most recent raw observations (for max pooling across time steps)
        if self.use_max:
            self._obs_buffer = np.zeros((2,)+env.observation_space.shape, dtype=np.uint8)
        else:
            self._obs_buffer = np.zeros((2,)+env.observation_space.shape, dtype=np.float32)
        self._skip       = skip
        
    def step(self, action):
        """Repeat action, sum reward, and max over last observations."""
        total_reward = 0.0
        done = None
        for i in range(self._skip):
            obs, reward, done, info = self.env.step(action)
            if self.use_max:
                if i == self._skip - 2: self._obs_buffer[0] = obs
                if i == self._skip - 1: self._obs_buffer[1] = obs
            else:
                self._obs_buffer[0] = obs

            total_reward += reward
            if done:
                break
        # Note that the observation on the done=True frame
        # doesn't matter
        if self.use_max:
            max_frame = self._obs_buffer.max(axis=0)
        else:
            max_frame = self._obs_buffer[0]

        return max_frame, total_reward, done, info

    def reset(self, **kwargs):
        return self.env.reset(**kwargs)


class ClipRewardEnv(gym.RewardWrapper):
    def __init__(self, env):
        gym.RewardWrapper.__init__(self, env)

    def reward(self, reward):
        """Bin reward to {+1, 0, -1} by its sign."""
        return np.sign(reward)


class WarpFrame(gym.ObservationWrapper):
    def __init__(self, env, width=84, height=84, grayscale=True):
        """Warp frames to 84x84 as done in the Nature paper and later work."""
        gym.ObservationWrapper.__init__(self, env)
        self.width = width
        self.height = height
        self.grayscale = grayscale
        if self.grayscale:
            self.observation_space = spaces.Box(low=0, high=255,
                shape=(self.height, self.width, 1), dtype=np.uint8)
        else:
            self.observation_space = spaces.Box(low=0, high=255,
                shape=(self.height, self.width, 3), dtype=np.uint8)

    def observation(self, frame):
        if self.grayscale:
            frame = cv2.cvtColor(frame, cv2.COLOR_RGB2GRAY)
        frame = cv2.resize(frame, (self.width, self.height), interpolation=cv2.INTER_AREA)
        if self.grayscale:
            frame = np.expand_dims(frame, -1)
        return frame

class FrameStack(gym.Wrapper):
    def __init__(self, env, k, flat = False):
        """
        Stack k last frames.
        Returns lazy array, which is much more memory efficient.
        See Also
        --------
        baselines.common.atari_wrappers.LazyFrames
        """
        gym.Wrapper.__init__(self, env)
        self.k = k
        self.flat = flat
        self.frames = deque([], maxlen=k)
        observation_space = env.observation_space
        if isinstance(observation_space, gym.spaces.dict.Dict):
            observation_space = observation_space['observations']
        self.shp = shp = observation_space.shape
        #TODO: remove consts -1 and 1
        if flat:
            self.observation_space = spaces.Box(low=-1, high=1, shape=(shp[:-1] + (shp[-1] * k,)), dtype=observation_space.dtype)
        else:
            if len(shp) == 1:
                self.observation_space = spaces.Box(low=-1, high=1, shape=(k, shp[0]), dtype=observation_space.dtype)
            else:
                self.observation_space = spaces.Box(low=0, high=255, shape=(shp[:-1] + (shp[-1] * k,)), dtype=observation_space.dtype)

    def reset(self):
        ob = self.env.reset()
        for _ in range(self.k):
            self.frames.append(ob)
        return self._get_ob()

    def step(self, action):
        ob, reward, done, info = self.env.step(action)
        self.frames.append(ob)
        return self._get_ob(), reward, done, info

    def _get_ob(self):
        assert len(self.frames) == self.k
        if self.flat:
            return np.squeeze(self.frames).flatten()
        else:
            if len(self.shp) == 1:
                res = np.concatenate([f[..., np.newaxis] for f in self.frames], axis=-1)
                #print('shape:', np.shape(res))
                #print('shape:', np.shape(np.transpose(res)))
                return np.transpose(res)
            else:
                return np.concatenate(self.frames, axis=-1)
        #return LazyFrames(list(self.frames))


class BatchedFrameStack(gym.Wrapper):
    def __init__(self, env, k, transpose = False, flatten = False):
        gym.Wrapper.__init__(self, env)
        self.k = k
        self.frames = deque([], maxlen=k)
        self.shp = shp = env.observation_space.shape
        self.transpose = transpose
        self.flatten = flatten
        if transpose:
            assert(not flatten)
            self.observation_space = spaces.Box(low=0, high=1, shape=(shp[0], k), dtype=env.observation_space.dtype)
        else:
            if flatten:
                self.observation_space = spaces.Box(low=0, high=1, shape=(k *shp[0],), dtype=env.observation_space.dtype)
            else:
                self.observation_space = spaces.Box(low=0, high=1, shape=(k, shp[0]), dtype=env.observation_space.dtype)

    def reset(self):
        ob = self.env.reset()
        for _ in range(self.k):
            self.frames.append(ob)
        return self._get_ob()

    def step(self, action):
        ob, reward, done, info = self.env.step(action)
        self.frames.append(ob)
        return self._get_ob(), reward, done, info

    def _get_ob(self):
        assert len(self.frames) == self.k
        if self.transpose:
            frames = np.transpose(self.frames, (1, 2, 0))
        else:
            if self.flatten:
                frames = np.array(self.frames)
                shape = np.shape(frames)
                frames = np.transpose(self.frames, (1, 0, 2))
                frames = np.reshape(self.frames, (shape[1], shape[0] * shape[2]))
            else:
                frames = np.transpose(self.frames, (1, 0, 2))
        return frames

class BatchedFrameStackWithStates(gym.Wrapper):
    def __init__(self, env, k, transpose = False, flatten = False):
        gym.Wrapper.__init__(self, env)
        self.k = k
        self.obses = deque([], maxlen=k)
        self.states = deque([], maxlen=k)
        self.shp = shp = env.observation_space.shape
        self.state_shp = state_shp = env.state_space.shape
        self.transpose = transpose
        self.flatten = flatten
        if transpose:
            assert(not flatten)
            self.observation_space = spaces.Box(low=0, high=1, shape=(shp[0], k), dtype=env.observation_space.dtype)
            self.state_space = spaces.Box(low=0, high=1, shape=(state_shp[0], k), dtype=env.observation_space.dtype)
        else:
            if flatten:
                self.observation_space = spaces.Box(low=0, high=1, shape=(k*shp[0],), dtype=env.observation_space.dtype)
                self.state_space = spaces.Box(low=0, high=1, shape=(k*state_shp[0],), dtype=env.observation_space.dtype)
            else:
                self.observation_space = spaces.Box(low=0, high=1, shape=(k, shp[0]), dtype=env.observation_space.dtype)
                self.state_space = spaces.Box(low=0, high=1, shape=(k, state_shp[0]), dtype=env.observation_space.dtype)

    def reset(self):
        obs_dict = self.env.reset()
        ob = obs_dict["obs"]
        state = obs_dict["state"]
        for _ in range(self.k):
            self.obses.append(ob)
            self.states.append(state)
        return self._get_ob()

    def step(self, action):
        obs_dict, reward, done, info = self.env.step(action)
        ob = obs_dict["obs"]
        state = obs_dict["state"]
        self.obses.append(ob)
        self.states.append(state)
        return self._get_ob(), reward, done, info

    def _get_ob(self):
        assert len(self.obses) == self.k
        obses = self.process_data(self.obses)
        states = self.process_data(self.states)
        return {"obs": obses, "state" : states}

    def process_data(self, data):
        if len(np.shape(data)) < 3:
            return np.array(data)
        if self.transpose:
            obses = np.transpose(data, (1, 2, 0))
        else:
            if self.flatten:
                obses = np.array(data)
                shape = np.shape(obses)
                obses = np.transpose(data, (1, 0, 2))
                obses = np.reshape(data, (shape[1], shape[0] * shape[2]))
            else:
                obses = np.transpose(data, (1, 0, 2))
        return obses

class ProcgenStack(gym.Wrapper):
    def __init__(self, env, k = 2, greyscale=True):
        gym.Wrapper.__init__(self, env)
        self.k = k
        self.curr_frame = 0
        self.frames = deque([], maxlen=k)

        self.greyscale=greyscale
        self.prev_frame = None
        shp = env.observation_space.shape
        if greyscale:
            shape = (shp[:-1] + (shp[-1] + k - 1,))
        else:
            shape = (shp[:-1] + (shp[-1] * k,))
        self.observation_space = spaces.Box(low=0, high=255, shape=shape, dtype=np.uint8)

    def reset(self):
        frames = self.env.reset()
        self.frames.append(frames)

        if self.greyscale:
            self.prev_frame = np.expand_dims(cv2.cvtColor(frames, cv2.COLOR_RGB2GRAY), axis=-1)
            for _ in range(self.k-1):
                self.frames.append(self.prev_frame)
        else:
            for _ in range(self.k-1):
                self.frames.append(frames)

        return self._get_ob()

    def step(self, action):
        frames, reward, done, info = self.env.step(action)

        if self.greyscale:
            self.frames[self.k-1] = self.prev_frame
            self.prev_frame = np.expand_dims(cv2.cvtColor(frames, cv2.COLOR_RGB2GRAY), axis=-1)

        self.frames.append(frames)
        return self._get_ob(), reward, done, info

    def _get_ob(self):
        assert len(self.frames) == self.k
        stacked_frames = np.concatenate(self.frames, axis=-1)
        return stacked_frames


class ScaledFloatFrame(gym.ObservationWrapper):
    def __init__(self, env):
        gym.ObservationWrapper.__init__(self, env)
        self.observation_space = gym.spaces.Box(low=0, high=1, shape=env.observation_space.shape, dtype=np.float32)

    def observation(self, observation):
        # careful! This undoes the memory optimization, use
        # with smaller replay buffers only.
        return np.array(observation).astype(np.float32) / 255.0

class LazyFrames(object):
    def __init__(self, frames):
        """This object ensures that common frames between the observations are only stored once.
        It exists purely to optimize memory usage which can be huge for DQN's 1M frames replay
        buffers.
        This object should only be converted to numpy array before being passed to the model.
        You'd not believe how complex the previous solution was."""
        self._frames = frames
        self._out = None

    def _force(self):
        if self._out is None:
            self._out = np.concatenate(self._frames, axis=-1)
            self._frames = None
        return self._out

    def __array__(self, dtype=None):
        out = self._force()
        if dtype is not None:
            out = out.astype(dtype)
        return out

    def __len__(self):
        return len(self._force())

    def __getitem__(self, i):
        return self._force()[i]

class ReallyDoneWrapper(gym.Wrapper):
    def __init__(self, env):
        """
        Make it work with  video monitor to record whole game video isntead of one life
        """
        self.old_env = env
        gym.Wrapper.__init__(self, env)
        self.lives = 0
        self.was_real_done  = True

    def step(self, action):
        old_lives = self.env.unwrapped.ale.lives()
        obs, reward, done, info = self.env.step(action)
        lives = self.env.unwrapped.ale.lives()
        if done:
            return obs, reward, done, info
        if old_lives > lives:
            print('lives:', lives)
            obs, _, done, _ = self.env.step(1)
        done = lives == 0
        return obs, reward, done, info

class AllowBacktracking(gym.Wrapper):
    """
    Use deltas in max(X) as the reward, rather than deltas
    in X. This way, agents are not discouraged too heavily
    from exploring backwards if there is no way to advance
    head-on in the level.
    """
    def __init__(self, env):
        super(AllowBacktracking, self).__init__(env)
        self._cur_x = 0
        self._max_x = 0

    def reset(self, **kwargs): # pylint: disable=E0202
        self._cur_x = 0
        self._max_x = 0
        return self.env.reset(**kwargs)

    def step(self, action): # pylint: disable=E0202
        obs, rew, done, info = self.env.step(action)
        self._cur_x += rew
        rew = max(0, self._cur_x - self._max_x)
        self._max_x = max(self._max_x, self._cur_x)
        return obs, rew, done, info


def unwrap(env):
    if hasattr(env, "unwrapped"):
        return env.unwrapped
    elif hasattr(env, "env"):
        return unwrap(env.env)
    elif hasattr(env, "leg_env"):
        return unwrap(env.leg_env)
    else:
        return env

class StickyActionEnv(gym.Wrapper):
    def __init__(self, env, p=0.25):
        super(StickyActionEnv, self).__init__(env)
        self.p = p
        self.last_action = 0

    def reset(self):
        self.last_action = 0
        return self.env.reset()

    def step(self, action):
        if self.unwrapped.np_random.uniform() < self.p:
            action = self.last_action
        self.last_action = action
        obs, reward, done, info = self.env.step(action)
        return obs, reward, done, info


class MontezumaInfoWrapper(gym.Wrapper):
    def __init__(self, env, room_address):
        super(MontezumaInfoWrapper, self).__init__(env)
        self.room_address = room_address
        self.visited_rooms = set()

    def get_current_room(self):
        ram = unwrap(self.env).ale.getRAM()
        assert len(ram) == 128
        return int(ram[self.room_address])

    def step(self, action):
        obs, rew, done, info = self.env.step(action)
        self.visited_rooms.add(self.get_current_room())
        if done:
            if 'scores' not in info:
                info['scores'] = {}
            info['scores'].update(visited_rooms=copy(self.visited_rooms))
            self.visited_rooms.clear()
        return obs, rew, done, info

    def reset(self):
        return self.env.reset()


class MaskVelocityWrapper(gym.ObservationWrapper):
    """
    Gym environment observation wrapper used to mask velocity terms in
    observations. The intention is the make the MDP partially observatiable.
    """
    def __init__(self, env, name):
        super(MaskVelocityWrapper, self).__init__(env)
        if name == "CartPole-v1":
            self.mask = np.array([1., 0., 1., 0.])
        elif name == "Pendulum-v0":
            self.mask = np.array([1., 1., 0.])
        elif name == "LunarLander-v2":
            self.mask = np.array([1., 1., 0., 0., 1., 0., 1., 1,])
        elif name == "LunarLanderContinuous-v2":
            self.mask = np.array([1., 1., 0., 0., 1., 0., 1., 1,])
        else:
            raise NotImplementedError

    def observation(self, observation):
        return  observation * self.mask


def make_atari(env_id, timelimit=True, noop_max=0, skip=4, sticky=False, directory=None):
    env = gym.make(env_id)
<<<<<<< HEAD
    print('env._max_episode_steps: ', env._max_episode_steps)
    #env._max_episode_steps = 160000
=======
>>>>>>> 3f1784b9
    if 'Montezuma' in env_id:
        env = MontezumaInfoWrapper(env, room_address=3 if 'Montezuma' in env_id else 1)
        env = StickyActionEnv(env)
    env = InfoWrapper(env)
    if directory != None:
        env = gym.wrappers.Monitor(env,directory=directory,force=True)
    if sticky:
        env = StickyActionEnv(env)
    if not timelimit:
        env = env.env
    #assert 'NoFrameskip' in env.spec.id
    if noop_max > 0:
        env = NoopResetEnv(env, noop_max=noop_max)
    env = MaxAndSkipEnv(env, skip=skip)
    #env = EpisodeStackedEnv(env)
    return env

def wrap_deepmind(env, episode_life=False, clip_rewards=True, frame_stack=True, scale =False):
    """Configure environment for DeepMind-style Atari.
    """
    if episode_life:
        env = EpisodicLifeEnv(env)
    if 'FIRE' in env.unwrapped.get_action_meanings():
        env = FireResetEnv(env)
    env = WarpFrame(env)
    if scale:
        env = ScaledFloatFrame(env)
    if clip_rewards:
        env = ClipRewardEnv(env)
    if frame_stack:
        env = FrameStack(env, 4)
    return env

def wrap_carracing(env, clip_rewards=True, frame_stack=True, scale=False):
    """Configure environment for DeepMind-style Atari.
    """
    env = WarpFrame(env)
    if scale:
        env = ScaledFloatFrame(env)
    if clip_rewards:
        env = ClipRewardEnv(env)
    if frame_stack:
        env = FrameStack(env, 4)
    return env

def make_car_racing(env_id, skip=4):
    env = make_atari(env_id, noop_max=0, skip=skip)
    return wrap_carracing(env, clip_rewards=False)

def make_atari_deepmind(env_id, noop_max=30, skip=4, sticky=False, episode_life=True):
    env = make_atari(env_id, noop_max=noop_max, skip=skip, sticky=sticky)
    return wrap_deepmind(env, episode_life=episode_life, clip_rewards=False)
<|MERGE_RESOLUTION|>--- conflicted
+++ resolved
@@ -586,11 +586,6 @@
 
 def make_atari(env_id, timelimit=True, noop_max=0, skip=4, sticky=False, directory=None):
     env = gym.make(env_id)
-<<<<<<< HEAD
-    print('env._max_episode_steps: ', env._max_episode_steps)
-    #env._max_episode_steps = 160000
-=======
->>>>>>> 3f1784b9
     if 'Montezuma' in env_id:
         env = MontezumaInfoWrapper(env, room_address=3 if 'Montezuma' in env_id else 1)
         env = StickyActionEnv(env)
