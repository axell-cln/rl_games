--- conflicted
+++ resolved
@@ -1016,13 +1016,8 @@
                 if self.bounds_loss_coef is not None:
                     b_losses.append(b_loss)
 
-<<<<<<< HEAD
-                if self.schedule_type == 'legacy':   
-                    #self.dataset.update_mu_sigma(cmu, csigma)   
-=======
                 self.dataset.update_mu_sigma(cmu, csigma)   
                 if self.schedule_type == 'legacy':  
->>>>>>> 916c3e81
                     self.last_lr, self.entropy_coef = self.scheduler.update(self.last_lr, self.entropy_coef, self.epoch_num, 0,kl)
                     self.update_lr(self.last_lr)
 
